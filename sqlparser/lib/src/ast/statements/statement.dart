--- conflicted
+++ resolved
@@ -18,10 +18,5 @@
   Expression get where;
 }
 
-<<<<<<< HEAD
-/// Marker mixin for statements that change the table structure.
-mixin SchemaStatement on Statement implements PartOfMoorFile {}
-=======
 /// Marker interface for statements that change the table structure.
-abstract class SchemaStatement extends Statement {}
->>>>>>> 757abf3b
+abstract class SchemaStatement extends Statement implements PartOfMoorFile {}