--- conflicted
+++ resolved
@@ -1,9 +1,5 @@
-<<<<<<< HEAD
-//@dart=2.9
 import 'package:analyzer/dart/element/element.dart';
 import 'package:analyzer/dart/element/nullability_suffix.dart';
-=======
->>>>>>> f3e38019
 import 'package:moor_generator/moor_generator.dart';
 import 'package:moor_generator/src/utils/string_escaper.dart';
 import 'package:moor_generator/src/writer/utils/override_toString.dart';
@@ -39,8 +35,9 @@
         _buffer.write('${column.documentationComment}\n');
       }
       final modifier = scope.options.fieldModifier;
-      _buffer.write('$modifier ${column.dartTypeCode(scope.generationOptions)} '
-          '${column.dartGetterName}; \n');
+      final dartType =
+          column.dartTypeCode(scope.generationOptions, column.isNotNullType);
+      _buffer.write('$modifier $dartType ${column.dartGetterName}; \n');
     }
 
     // write constructor with named optional fields
@@ -121,7 +118,8 @@
     for (final column in table.columns) {
       final getter = column.dartGetterName;
       final jsonKey = column.getJsonKey(scope.options);
-      final type = column.dartTypeCode(scope.generationOptions);
+      final type =
+          column.dartTypeCode(scope.generationOptions, column.isNotNullType);
 
       _buffer.write("$getter: serializer.fromJson<$type>(json['$jsonKey']),");
     }
@@ -149,7 +147,8 @@
       final getter = column.dartGetterName;
       final needsThis = getter == 'serializer';
       final value = needsThis ? 'this.$getter' : getter;
-      final dartType = column.dartTypeCode(scope.generationOptions);
+      final dartType =
+          column.dartTypeCode(scope.generationOptions, column.isNotNullType);
 
       _buffer.write("'$name': serializer.toJson<$dartType>($value),");
     }
@@ -167,7 +166,8 @@
       final last = i == table.columns.length - 1;
       final isNullable = column.nullableInDart;
 
-      final typeName = column.dartTypeCode(scope.generationOptions);
+      final typeName =
+          column.dartTypeCode(scope.generationOptions, column.isNotNullType);
       if (wrapNullableInValue && isNullable) {
         _buffer
           ..write('Value<$typeName> ${column.dartGetterName} ')
@@ -327,12 +327,19 @@
         loadType = '$loaded.mapToDart($loadType)';
       }
 
-      final nullField = ((column.declaration as DartColumnDeclaration).element
-              as FieldElement)
-          .type
+      var nullable = !column.nullable;
+
+      final columnField =
+          (column.declaration as DartColumnDeclaration?)?.element;
+      final nullField = (columnField is FieldElement ? columnField : null)
+          ?.type
           .nullabilitySuffix;
 
-      if (nullField == NullabilitySuffix.none && options.nnbd) {
+      if (nullField != null && nullField == NullabilitySuffix.none) {
+        nullable = true;
+      }
+
+      if (nullable && options.nnbd) {
         loadType = '$loadType!';
       }
 
