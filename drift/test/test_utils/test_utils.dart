--- conflicted
+++ resolved
@@ -1,8 +1,5 @@
 import 'package:drift/drift.dart';
-<<<<<<< HEAD
 import 'package:mockito/mockito.dart';
-=======
->>>>>>> 29eb0a2d
 
 export 'database_stub.dart'
     if (dart.library.ffi) 'database_vm.dart'
@@ -10,7 +7,6 @@
 export 'matchers.dart';
 export 'mocks.dart';
 
-<<<<<<< HEAD
 GenerationContext stubContext({DriftDatabaseOptions? options}) {
   return GenerationContext(
       options ?? DriftDatabaseOptions(), _NullDatabase.instance);
@@ -32,7 +28,8 @@
 class _NullExecutor extends Fake implements QueryExecutor {
   @override
   SqlDialect get dialect => SqlDialect.sqlite;
-=======
+}
+
 class CustomTable extends Table with TableInfo<CustomTable, Null> {
   @override
   final String actualTableName;
@@ -57,5 +54,4 @@
 
   @override
   Null map(Map<String, dynamic> data, {String? tablePrefix}) => null;
->>>>>>> 29eb0a2d
 }